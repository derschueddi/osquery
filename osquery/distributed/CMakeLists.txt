--- conflicted
+++ resolved
@@ -6,11 +6,7 @@
   plugins/tls_distributed.cpp
 )
 
-<<<<<<< HEAD
-if(NOT WINDOWS)
-=======
 if(NOT SKIP_BRO)
->>>>>>> c561cdac
   LIST(APPEND OSQUERY_DISTRIBUTED_PLUGINS "plugins/bro_distributed.cpp")
 endif()
 
